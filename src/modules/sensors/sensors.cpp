--- conflicted
+++ resolved
@@ -1594,11 +1594,8 @@
 		/* check parameters for updates */
 		parameter_update_poll();
 
-<<<<<<< HEAD
-=======
 		/* the timestamp of the raw struct is updated by the gyro_poll() method */
 
->>>>>>> dbd467fe
 		/* copy most recent sensor data */
 		gyro_poll(raw);
 		accel_poll(raw);
