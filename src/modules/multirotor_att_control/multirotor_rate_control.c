--- conflicted
+++ resolved
@@ -151,11 +151,7 @@
 }
 
 void multirotor_control_rates(const struct vehicle_rates_setpoint_s *rate_sp,
-<<<<<<< HEAD
-			      const float rates[], const float rates_acc[], struct actuator_controls_s *actuators,
-=======
 			      const float rates[], struct actuator_controls_s *actuators,
->>>>>>> bf0de775
 			      const orb_advert_t *control_debug_pub, struct vehicle_control_debug_s *control_debug)
 {
 	static uint64_t last_run = 0;
@@ -183,10 +179,7 @@
 
 	static bool initialized = false;
 
-<<<<<<< HEAD
-=======
 	float diff_filter_factor = 1.0f;
->>>>>>> bf0de775
 
 	/* initialize the pid controllers when the function is called for the first time */
 	if (initialized == false) {
@@ -194,13 +187,8 @@
 		parameters_update(&h, &p);
 		initialized = true;
 
-<<<<<<< HEAD
-		pid_init(&pitch_rate_controller, p.attrate_p, p.attrate_i, p.attrate_d, 1.0f, 1.0f, 0.2f, PID_MODE_DERIVATIV_SET);
-		pid_init(&roll_rate_controller, p.attrate_p, p.attrate_i, p.attrate_d, 1.0f, 1.0f, 0.2f, PID_MODE_DERIVATIV_SET);
-=======
 		pid_init(&pitch_rate_controller, p.attrate_p, p.attrate_i, p.attrate_d, 1.0f, 1.0f, diff_filter_factor, PID_MODE_DERIVATIV_CALC_NO_SP);
 		pid_init(&roll_rate_controller, p.attrate_p, p.attrate_i, p.attrate_d, 1.0f, 1.0f, diff_filter_factor, PID_MODE_DERIVATIV_CALC_NO_SP);
->>>>>>> bf0de775
 
 	}
 
@@ -208,13 +196,8 @@
 	if (motor_skip_counter % 2500 == 0) {
 		/* update parameters from storage */
 		parameters_update(&h, &p);
-<<<<<<< HEAD
-		pid_set_parameters(&pitch_rate_controller, p.attrate_p, p.attrate_i, p.attrate_d, 1.0f, 1.0f, 0.2f);
-		pid_set_parameters(&roll_rate_controller,  p.attrate_p, p.attrate_i, p.attrate_d, 1.0f, 1.0f, 0.2f);
-=======
 		pid_set_parameters(&pitch_rate_controller, p.attrate_p, p.attrate_i, p.attrate_d, 1.0f, 1.0f, diff_filter_factor);
 		pid_set_parameters(&roll_rate_controller,  p.attrate_p, p.attrate_i, p.attrate_d, 1.0f, 1.0f, diff_filter_factor);
->>>>>>> bf0de775
 	}
 
 	/* reset integral if on ground */
@@ -225,19 +208,11 @@
 
 	/* control pitch (forward) output */
 	float pitch_control = pid_calculate(&pitch_rate_controller, rate_sp->pitch ,
-<<<<<<< HEAD
-			rates[1], rates_acc[1], deltaT, &control_debug->pitch_rate_p, &control_debug->pitch_rate_i, &control_debug->pitch_rate_d);
-
-	/* control roll (left/right) output */
-	float roll_control = pid_calculate(&roll_rate_controller, rate_sp->roll ,
-			rates[0], rates_acc[0], deltaT, &control_debug->roll_rate_p, &control_debug->roll_rate_i, &control_debug->roll_rate_d);
-=======
 			rates[1], 0.0f, deltaT, &control_debug->pitch_rate_p, &control_debug->pitch_rate_i, &control_debug->pitch_rate_d);
 
 	/* control roll (left/right) output */
 	float roll_control = pid_calculate(&roll_rate_controller, rate_sp->roll ,
 			rates[0], 0.0f, deltaT, &control_debug->roll_rate_p, &control_debug->roll_rate_i, &control_debug->roll_rate_d);
->>>>>>> bf0de775
 
 	/* increase resilience to faulty control inputs */
 	if (isfinite(pitch_control)) {
